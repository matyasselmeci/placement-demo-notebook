--- conflicted
+++ resolved
@@ -15,22 +15,7 @@
     "\n",
     "Use Shift+Enter to run the cells in this notebook.\n",
     "\n",
-<<<<<<< HEAD
-    "<PLACEMENT_WEBAPP_LINK>\n",
-    "\n",
-    "You will be asked to log in with your NetID credentials, then select the permissions for your token.\n",
-    "The commands in this demonstration will require both \"read\" and \"write\" permission.\n",
-    "Download the token to a file on your computer."
-   ]
-  },
-  {
-   "cell_type": "markdown",
-   "metadata": {},
-   "source": [
-    "Run the following cell to load necessary libraries and perform some initial setup for the notebook.  A button will be created that will allow you to upload the Placement Token you obtained above."
-=======
     "Run the following cell to perform some initial setup for the notebook.  A button will be created that will allow you to request the Placement Token.  You will use your NetID to request the token."
->>>>>>> 6e53b271
    ]
   },
   {
